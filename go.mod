--- conflicted
+++ resolved
@@ -43,13 +43,8 @@
 	github.com/sdcio/sdc-protos v0.0.23
 	github.com/spf13/cobra v1.8.0
 	go.opentelemetry.io/otel v1.24.0
-<<<<<<< HEAD
-	go.uber.org/zap v1.26.0
-	golang.org/x/mod v0.14.0
-=======
 	go.uber.org/zap v1.27.0
 	golang.org/x/mod v0.15.0
->>>>>>> 93014067
 	golang.org/x/sync v0.6.0
 	google.golang.org/grpc v1.62.0
 	google.golang.org/protobuf v1.32.0
