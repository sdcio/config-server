--- conflicted
+++ resolved
@@ -90,20 +90,12 @@
 	github.com/go-git/go-billy/v5 v5.5.0 // indirect
 	github.com/go-logr/logr v1.4.1 // indirect
 	github.com/go-logr/stdr v1.2.2 // indirect
-<<<<<<< HEAD
 	github.com/go-logr/zapr v1.3.0 // indirect
 	github.com/go-openapi/jsonpointer v0.20.2 // indirect
 	github.com/go-openapi/jsonreference v0.20.4 // indirect
 	github.com/go-openapi/swag v0.22.9 // indirect
 	github.com/gogo/protobuf v1.3.2 // indirect
 	github.com/golang/glog v1.2.0 // indirect
-=======
-	github.com/go-logr/zapr v1.2.4 // indirect
-	github.com/go-openapi/jsonpointer v0.19.6 // indirect
-	github.com/go-openapi/jsonreference v0.20.2 // indirect
-	github.com/go-openapi/swag v0.22.4 // indirect
-	github.com/golang/glog v1.1.2 // indirect
->>>>>>> 4385c51b
 	github.com/golang/groupcache v0.0.0-20210331224755-41bb18bfe9da // indirect
 	github.com/golang/protobuf v1.5.3 // indirect
 	github.com/golang/snappy v0.0.4 // indirect
