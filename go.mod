--- conflicted
+++ resolved
@@ -28,13 +28,8 @@
 	go.uber.org/zap v1.27.0
 	golang.org/x/mod v0.21.0
 	golang.org/x/sync v0.8.0
-<<<<<<< HEAD
 	google.golang.org/grpc v1.67.0
-	google.golang.org/protobuf v1.34.2
-=======
-	google.golang.org/grpc v1.66.2
 	google.golang.org/protobuf v1.35.1
->>>>>>> d9a35ce1
 	k8s.io/api v0.31.1
 	k8s.io/apimachinery v0.31.1
 	k8s.io/apiserver v0.31.1
