--- conflicted
+++ resolved
@@ -105,12 +105,8 @@
 		if len(pathSplit) > (len(strings.Split(r.objRootPath, "/")) + 1) {
 			namespace = pathSplit[len(pathSplit)-2]
 		}
-<<<<<<< HEAD
 		fmt.Println("namespace", namespace)
 		key := store.KeyFromNSN(types.NamespacedName{
-=======
-		key := store.GetNSNKey(types.NamespacedName{
->>>>>>> 8c58ab56
 			Name:      name,
 			Namespace: namespace,
 		})
