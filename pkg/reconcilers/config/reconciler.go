/*
Copyright 2024 Nokia.

Licensed under the Apache License, Version 2.0 (the "License");
you may not use this file except in compliance with the License.
You may obtain a copy of the License at

    http://www.apache.org/licenses/LICENSE-2.0

Unless required by applicable law or agreed to in writing, software
distributed under the License is distributed on an "AS IS" BASIS,
WITHOUT WARRANTIES OR CONDITIONS OF ANY KIND, either express or implied.
See the License for the specific language governing permissions and
limitations under the License.
*/

package config

import (
	"context"
	"fmt"
	"reflect"
	"time"

	"github.com/henderiw/apiserver-store/pkg/storebackend"
	"github.com/henderiw/logger/log"
	"github.com/pkg/errors"
	configv1alpha1 "github.com/sdcio/config-server/apis/config/v1alpha1"
	invv1alpha1 "github.com/sdcio/config-server/apis/inv/v1alpha1"
	"github.com/sdcio/config-server/pkg/reconcilers"
	"github.com/sdcio/config-server/pkg/reconcilers/ctrlconfig"
	"github.com/sdcio/config-server/pkg/reconcilers/resource"
	"github.com/sdcio/config-server/pkg/target"
	"google.golang.org/grpc/codes"
	"google.golang.org/grpc/status"
	corev1 "k8s.io/api/core/v1"
	metav1 "k8s.io/apimachinery/pkg/apis/meta/v1"
	"k8s.io/apimachinery/pkg/runtime/schema"
	"k8s.io/apimachinery/pkg/types"
	"k8s.io/client-go/tools/record"
	ctrl "sigs.k8s.io/controller-runtime"
	"sigs.k8s.io/controller-runtime/pkg/client"
	"sigs.k8s.io/controller-runtime/pkg/event"
)

func init() {
	reconcilers.Register("config", &reconciler{})
}

const (
	controllerName = "ConfigController"
	finalizer      = "config.config.sdcio.dev/finalizer"
	// errors
	errGetCr           = "cannot get cr"
	errUpdateDataStore = "cannot update datastore"
	errUpdateStatus    = "cannot update status"
)

type adder interface {
	Add(item interface{})
}

//+kubebuilder:rbac:groups=config.sdcio.dev,resources=configs,verbs=get;list;watch;create;update;patch;delete
//+kubebuilder:rbac:groups=config.sdcio.dev,resources=configs/status,verbs=get;update;patch

// SetupWithManager sets up the controller with the Manager.
func (r *reconciler) SetupWithManager(ctx context.Context, mgr ctrl.Manager, c interface{}) (map[schema.GroupVersionKind]chan event.GenericEvent, error) {
	cfg, ok := c.(*ctrlconfig.ControllerConfig)
	if !ok {
		return nil, fmt.Errorf("cannot initialize, expecting controllerConfig, got: %s", reflect.TypeOf(c).Name())
	}

	/*
		if err := invv1alpha1.AddToScheme(mgr.GetScheme()); err != nil {
			return nil, err
		}
	*/

	r.Client = mgr.GetClient()
	r.finalizer = resource.NewAPIFinalizer(mgr.GetClient(), finalizer)
	r.targetStore = cfg.TargetStore
	r.recorder = mgr.GetEventRecorderFor(controllerName)

	return nil, ctrl.NewControllerManagedBy(mgr).
		Named(controllerName).
		For(&configv1alpha1.Config{}).
		Watches(&invv1alpha1.Target{}, &targetEventHandler{client: mgr.GetClient()}).
		Complete(r)
}

type reconciler struct {
	client.Client
	finalizer *resource.APIFinalizer
	targetStore storebackend.Storer[target.Context]
	recorder    record.EventRecorder
}

func (r *reconciler) Reconcile(ctx context.Context, req ctrl.Request) (ctrl.Result, error) {
	ctx = ctrlconfig.InitContext(ctx, controllerName, req.NamespacedName)
	log := log.FromContext(ctx)
	log.Info("reconcile")

	cr := &configv1alpha1.Config{}
	if err := r.Get(ctx, req.NamespacedName, cr); err != nil {
		// if the resource no longer exists the reconcile loop is done
		if resource.IgnoreNotFound(err) != nil {
			log.Error(errGetCr, "error", err)
			return ctrl.Result{}, errors.Wrap(resource.IgnoreNotFound(err), errGetCr)
		}
		return ctrl.Result{}, nil
	}
	//log.Info("get object", "resourceVersion", cr.GetResourceVersion())
	cr = cr.DeepCopy()

	if !cr.GetDeletionTimestamp().IsZero() {
		//log.Info("delete")
		tctx, targetKey, err := r.getTargetInfo(ctx, cr)
		if err != nil {
			// Since the target is not available we delete the resource
			// The target config might not be deleted
			//log.Error("delete config with unavailable target", "error", err)
			if err := r.finalizer.RemoveFinalizer(ctx, cr); err != nil {
				//log.Error("cannot remove finalizer", "error", err)
				r.recorder.Eventf(cr, corev1.EventTypeWarning,
					"Error", "error %s", err.Error())
				return ctrl.Result{Requeue: true}, errors.Wrap(r.Update(ctx, cr), errUpdateStatus)
			}
		}

		if err := tctx.DeleteIntent(ctx, targetKey, cr, false); err != nil {
			//log.Error("delete intent failed", "error", err.Error())
			cr.SetConditions(configv1alpha1.Failed(err.Error()))
			r.recorder.Eventf(cr, corev1.EventTypeWarning,
				"Error", "delete error %s", err.Error())
			// all grpc errors except resource exhausted will not retry
			// and a human need to intervene
			if er, ok := status.FromError(err); ok {
				if er.Code() == codes.ResourceExhausted {
					return ctrl.Result{Requeue: true, RequeueAfter: 5 * time.Second}, errors.Wrap(r.Update(ctx, cr), errUpdateStatus)
				}
			}
			return ctrl.Result{}, errors.Wrap(r.Update(ctx, cr), errUpdateStatus)
		}

		if err := r.finalizer.RemoveFinalizer(ctx, cr); err != nil {
			//log.Error("cannot remove finalizer", "error", err)
			r.recorder.Eventf(cr, corev1.EventTypeWarning,
				"Error", "error %s", err.Error())
			return ctrl.Result{Requeue: true}, errors.Wrap(r.Update(ctx, cr), errUpdateStatus)
		}
		//log.Info("Successfully deleted resource")
		return ctrl.Result{}, nil
	}

	tctx, targetKey, err := r.getTargetInfo(ctx, cr)
	if err != nil {
		// we do not reconcile again since the input was invalid
		// validation already does some checks before accepting the object,
		// but there can still be errors.
		// The target watch should retrigger the reconciler
		cr.SetConditions(configv1alpha1.Failed(err.Error()))
		r.recorder.Eventf(cr, corev1.EventTypeWarning,
			"Error", "error %s", err.Error())
		return ctrl.Result{}, errors.Wrap(r.Update(ctx, cr), errUpdateStatus)
	}

	if err := r.finalizer.AddFinalizer(ctx, cr); err != nil {
		log.Debug("cannot add finalizer", "error", err)
		r.recorder.Eventf(cr, corev1.EventTypeWarning,
			"Error", "error %s", err.Error())
		return ctrl.Result{Requeue: true}, err
	}

<<<<<<< HEAD
	// check if we have to reapply the config
	// if condition is false -> reapply the config
	// if the applied Config is not set -> reapply the config
	// if the applied Config is different than the spec -> reapply the config
	// if the deviation is having the reason xx -> reapply the config
	if cr.GetCondition(configv1alpha1.ConditionTypeReady).Status == metav1.ConditionTrue &&
		cr.Status.AppliedConfig != nil &&
		cr.Spec.GetShaSum(ctx) == cr.Status.AppliedConfig.GetShaSum(ctx) &&
		!cr.Status.HasNotAppliedDeviation() {
			return ctrl.Result{}, nil
		}

	if err := tctx.SetIntent(ctx, targetKey, cr, true); err != nil {
=======
	if err := tctx.SetIntent(ctx, targetKey, cr, true, false); err != nil {
>>>>>>> ee91aafe
		cr.SetConditions(configv1alpha1.Failed(err.Error()))
		r.recorder.Eventf(cr, corev1.EventTypeWarning,
			"Error", "error %s", err.Error())
		// all grpc errors except resource exhausted will not retry
		// and a human need to intervene
		if er, ok := status.FromError(err); ok {
			if er.Code() == codes.ResourceExhausted {
				return ctrl.Result{Requeue: true, RequeueAfter: 5 * time.Second}, errors.Wrap(r.Update(ctx, cr), errUpdateStatus)
			}
		}
		return ctrl.Result{}, errors.Wrap(r.Update(ctx, cr), errUpdateStatus)
	}

	cr.SetConditions(configv1alpha1.Ready())
	cr.Status.LastKnownGoodSchema = &configv1alpha1.ConfigStatusLastKnownGoodSchema{
		Type:    tctx.DataStore.Schema.Name,
		Vendor:  tctx.DataStore.Schema.Vendor,
		Version: tctx.DataStore.Schema.Version,
	}
	cr.Status.Deviations = []configv1alpha1.Deviation{} // reset deviations
	cr.Status.AppliedConfig = &cr.Spec
	r.recorder.Eventf(cr, corev1.EventTypeNormal,
		"config", "ready")
	return ctrl.Result{}, errors.Wrap(r.Update(ctx, cr), errUpdateStatus)
}

func (r *reconciler) getTargetInfo(ctx context.Context, cr *configv1alpha1.Config) (*target.Context, storebackend.Key, error) {
	targetKey, err := getTargetKey(cr.GetLabels())
	if err != nil {
		return nil, storebackend.Key{}, errors.Wrap(err, "target key invalid")
	}

	tctx, err := r.getTargetContext(ctx, targetKey)
	if err != nil {
		return nil, storebackend.Key{}, err
	}
	return tctx, targetKey, nil
}

func (r *reconciler) getTargetContext(ctx context.Context, targetKey storebackend.Key) (*target.Context, error) {
	target := &invv1alpha1.Target{}
	if err := r.Get(ctx, targetKey.NamespacedName, target); err != nil {
		return nil, err
	}
	if !target.IsConfigReady() {
		return nil, errors.New(string(configv1alpha1.ConditionReasonTargetNotReady))
	}
	tctx, err := r.targetStore.Get(ctx, targetKey)
	if err != nil {
		return nil, errors.New(string(configv1alpha1.ConditionReasonTargetNotFound))
	}
	return &tctx, nil
}

func getTargetKey(labels map[string]string) (storebackend.Key, error) {
	var targetName, targetNamespace string
	if labels != nil {
		targetName = labels[configv1alpha1.TargetNameKey]
		targetNamespace = labels[configv1alpha1.TargetNamespaceKey]
	}
	if targetName == "" || targetNamespace == "" {
		return storebackend.Key{}, fmt.Errorf(" target namespace and name is required got %s.%s", targetNamespace, targetName)
	}
	return storebackend.Key{NamespacedName: types.NamespacedName{Namespace: targetNamespace, Name: targetName}}, nil
}<|MERGE_RESOLUTION|>--- conflicted
+++ resolved
@@ -171,7 +171,6 @@
 		return ctrl.Result{Requeue: true}, err
 	}
 
-<<<<<<< HEAD
 	// check if we have to reapply the config
 	// if condition is false -> reapply the config
 	// if the applied Config is not set -> reapply the config
@@ -184,10 +183,7 @@
 			return ctrl.Result{}, nil
 		}
 
-	if err := tctx.SetIntent(ctx, targetKey, cr, true); err != nil {
-=======
 	if err := tctx.SetIntent(ctx, targetKey, cr, true, false); err != nil {
->>>>>>> ee91aafe
 		cr.SetConditions(configv1alpha1.Failed(err.Error()))
 		r.recorder.Eventf(cr, corev1.EventTypeWarning,
 			"Error", "error %s", err.Error())
