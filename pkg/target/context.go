--- conflicted
+++ resolved
@@ -311,26 +311,6 @@
 					Value: val,
 				})
 			}
-<<<<<<< HEAD
-
-			val := &sdcpb.TypedValue{}
-			if err := prototext.Unmarshal([]byte(deviation.CurrentValue), val); err != nil {
-				log.Error("deviation proto unmarshal failed", "key", targetKey.String(), "path", deviation.Path, "currentValue", deviation.CurrentValue)
-				continue
-				//return nil, fmt.Errorf("create data failed for target %s, val %s invalid", key.String(), deviation.CurrentValue)
-			}
-
-			//val, err := parse_value((deviation.CurrentValue))
-			//if err != nil {
-			//	return nil, fmt.Errorf("create data failed for target %s, val %s invalid", key.String(), deviation.CurrentValue)
-			//}
-
-			update = append(update, &sdcpb.Update{
-				Path:  path,
-				Value: val,
-			})
-=======
->>>>>>> 8fa21ece
 		}
 	}
 	return updates, deletes, nil
