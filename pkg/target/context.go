--- conflicted
+++ resolved
@@ -52,10 +52,10 @@
 	collector     *Collector
 	subscriptions *Subscriptions
 
-	m               sync.RWMutex
-	ready           bool
+	m                sync.RWMutex
+	ready            bool
 	recoveredConfigs bool
-	datastoreReq    *sdcpb.CreateDataStoreRequest
+	datastoreReq     *sdcpb.CreateDataStoreRequest
 }
 
 func New(targetKey storebackend.Key, client client.Client, dsclient dsclient.Client) *Context {
@@ -298,12 +298,9 @@
 	}); err != nil {
 		return msg, err
 	}
-<<<<<<< HEAD
-=======
 
 	// we initialize the context with the recovered configs
 	r.SetRecoveredConfigs(ctx)
->>>>>>> 9ed5bac5
 	return msg, nil
 }
 
