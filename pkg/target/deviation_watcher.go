/*
Copyright 2024 Nokia.

Licensed under the Apache License, Version 2.0 (the "License");
you may not use this file except in compliance with the License.
You may obtain a copy of the License at

    http://www.apache.org/licenses/LICENSE-2.0

Unless required by applicable law or agreed to in writing, software
distributed under the License is distributed on an "AS IS" BASIS,
WITHOUT WARRANTIES OR CONDITIONS OF ANY KIND, either express or implied.
See the License for the specific language governing permissions and
limitations under the License.
*/

package target

import (
	"context"
	"sort"
	"strings"
	"sync"
	"time"

	"github.com/henderiw/apiserver-store/pkg/storebackend"
	"github.com/henderiw/logger/log"
	"github.com/pkg/errors"
	configv1alpha1 "github.com/sdcio/config-server/apis/config/v1alpha1"
	dsclient "github.com/sdcio/config-server/pkg/sdc/dataserver/client"
	sdcpb "github.com/sdcio/sdc-protos/sdcpb"
	"google.golang.org/grpc/codes"
	"google.golang.org/grpc/status"
	"google.golang.org/protobuf/encoding/prototext"
	"k8s.io/apimachinery/pkg/types"
	"k8s.io/utils/ptr"

	//"k8s.io/utils/ptr"

	"sigs.k8s.io/controller-runtime/pkg/client"
)

const (
	unManagedConfigDeviation = "__"
)

type DeviationWatcher struct {
	targetKey storebackend.Key
	client    client.Client   // k8 client
	dsclient  dsclient.Client // datastore client

	m      sync.RWMutex
	cancel context.CancelFunc
}

func NewDeviationWatcher(targetKey storebackend.Key, client client.Client, dsclient dsclient.Client) *DeviationWatcher {
	return &DeviationWatcher{
		targetKey: targetKey,
		client:    client,
		dsclient:  dsclient,
	}
}

func (r *DeviationWatcher) Stop(ctx context.Context) {
	r.m.Lock()
	defer r.m.Unlock()
	if r.cancel == nil {
		return
	}
	log := log.FromContext(ctx).With("name", "targetDeviationWatcher", "target", r.targetKey.String())
	log.Info("stop deviationWatcher")
	r.cancel()
	r.cancel = nil
}

func (r *DeviationWatcher) Start(ctx context.Context) {
	r.Stop(ctx)
	// don't lock before since stop also locks
	r.m.Lock()
	defer r.m.Unlock()
	ctx, r.cancel = context.WithCancel(ctx)
	go r.start(ctx)
}

func (r *DeviationWatcher) start(ctx context.Context) {
	log := log.FromContext(ctx).With("name", "targetDeviationWatcher", "target", r.targetKey.String())
	log.Info("start deviationWatcher")
	var err error
	var stream sdcpb.DataServer_WatchDeviationsClient
	started := false
	// key is intent key,
	deviations := map[string][]*sdcpb.WatchDeviationResponse{}
	for {
		if stream == nil {
			if stream, err = r.dsclient.WatchDeviations(ctx, &sdcpb.WatchDeviationRequest{
				Name: []string{r.targetKey.String()},
			}); err != nil && !errors.Is(err, context.Canceled) {
				if er, ok := status.FromError(err); ok {
					switch er.Code() {
					case codes.Canceled:
						// dont log when context got cancelled
					default:
						log.Error("cannot subscribe", "error", err)
					}
				}
				time.Sleep(time.Second * 1) //- resilience for server crash
				// retry on failure
				continue
			}
		}
		resp, err := stream.Recv()
		if err != nil && !errors.Is(err, context.Canceled) {
			if er, ok := status.FromError(err); ok {
				switch er.Code() {
				case codes.Canceled:
					// dont log when context got cancelled
				default:
					log.Error("cannot recive msg from stream", "error", err)
				}
			}
			// clearing the stream will force the client to resubscribe in the next iteration
			if err := stream.CloseSend(); err != nil {
				log.Error("stream closed", "error", err)
			} // to check if this works on the client side to inform the server to stop sending
			stream = nil
			time.Sleep(time.Second * 1) //- resilience for server crash, retry on failure

			continue
		}
		switch resp.Event {
		case sdcpb.DeviationEvent_START:
			if started {
				if err := stream.CloseSend(); err != nil {
					log.Error("stream failed", "err", err)
				} // to check if this works on the client side to inform the server to stop sending
				stream = nil
				time.Sleep(time.Second * 1) //- resilience for server crash
				continue
			}
			deviations = make(map[string][]*sdcpb.WatchDeviationResponse, 0)
			// set the unmanaged devidations to 0 upon start; if no unmanaged deviations are reported
			// this will reset the unmanaged deviations.
			deviations[unManagedConfigDeviation] = make([]*sdcpb.WatchDeviationResponse, 0)
			started = true
		case sdcpb.DeviationEvent_UPDATE:
			if !started {
				if err := stream.CloseSend(); err != nil {
					log.Error("stream failed", "err", err)
				} // to check if this works on the client side to inform the server to stop sending
				stream = nil
				time.Sleep(time.Second * 1) //- resilience for server crash
				continue
			}
			intent := resp.GetIntent()
			// override intentName if it is unhandled -> this is an unmanaged intent
			if resp.Reason == sdcpb.DeviationReason_UNHANDLED {
				intent = unManagedConfigDeviation
			}
			if _, ok := deviations[intent]; !ok {
				deviations[intent] = make([]*sdcpb.WatchDeviationResponse, 0)
			}
			// do not append the devations with Intent exist data as they are used
			// to indicate an intent exist and will allow to clear the deviations
			// when no other deviations are reported.
			if resp.Reason == sdcpb.DeviationReason_INTENT_EXISTS {
				continue
			}
			deviations[intent] = append(deviations[intent], resp)
		case sdcpb.DeviationEvent_END:
			if !started {
				if err := stream.CloseSend(); err != nil {
					log.Error("stream failed", "err", err)
				} // to check if this works on the client side to inform the server to stop sending
				stream = nil
				time.Sleep(time.Second * 1) //- resilience for server crash
				continue
			}
			started = false
			r.processDeviations(ctx, deviations) // Process & clear deviations
			deviations = make(map[string][]*sdcpb.WatchDeviationResponse, 0)
		case sdcpb.DeviationEvent_CLEAR:
			// manage them in batches going fwd, not implemented right now
			deviations = make(map[string][]*sdcpb.WatchDeviationResponse, 0)
		default:
			log.Info("unexecpted deviation event", "event", resp.Event)
		}
		resp = nil
	}
}

func (r *DeviationWatcher) processDeviations(ctx context.Context, deviations map[string][]*sdcpb.WatchDeviationResponse) {
	log := log.FromContext(ctx)
	log.Info("process deviations")
	for configName, devs := range deviations {
		if configName == "default" {
			continue
		}
		configDevs := ConvertSdcpbDeviations2ConfigDeviations(ctx, devs)

		nsn := r.targetKey.NamespacedName
		if configName == unManagedConfigDeviation {
			log.Info("target device deviations", "devs", len(configDevs))
		} else {
			parts := strings.SplitN(configName, ".", 2)
			nsn = types.NamespacedName{
				Namespace: parts[0],
				Name:      parts[1],
			}
			if len(parts) != 2 {
				log.Error("unexpected configName", "got", configName)
				return
			}
			log.Info("config deviations", "nsn", nsn, "devs", len(configDevs))
		}
		r.processConfigDeviations(ctx, nsn, configDevs)
	}
}

func (r *DeviationWatcher) processConfigDeviations(
	ctx context.Context,
	nsn types.NamespacedName,
	deviations []configv1alpha1.ConfigDeviation,
) {
	log := log.FromContext(ctx)

	sort.Slice(deviations, func(i, j int) bool {
		return deviations[i].Path < deviations[j].Path
	})

	deviation := &configv1alpha1.Deviation{}
	if err := r.client.Get(ctx, nsn, deviation); err != nil {
		log.Error("cannot get intent for recieved deviation", "config", nsn, "err", err)
		return
	}

	log.Info("patch deviations", "nsn", nsn, "devs", len(deviations))

	patch := client.MergeFrom(deviation.DeepObjectCopy())

	deviation.Spec.Deviations = deviations

	if err := r.client.Patch(ctx, deviation, patch, &client.SubResourcePatchOptions{
		PatchOptions: client.PatchOptions{
			FieldManager: "ConfigController",
		},
	}); err != nil {
		log.Error("cannot update intent for recieved deviation", "config", nsn)
	}
}

<<<<<<< HEAD
func ConvertSdcpbDeviations2ConfigDeviations(devs []*sdcpb.WatchDeviationResponse) []configv1alpha1.ConfigDeviation {
=======

func ConvertSdcpbDeviations2ConfigDeviations(ctx context.Context, devs []*sdcpb.WatchDeviationResponse) []configv1alpha1.ConfigDeviation {
	log := log.FromContext(ctx)
>>>>>>> 8fa21ece
	deviations := make([]configv1alpha1.ConfigDeviation, 0, len(devs))
	for _, dev := range devs {
		
		desiredValue, err := getDeviationString(dev.GetExpectedValue())
		if err != nil {
			log.Error("cannot protomarshal desiredValue", "val", dev.GetExpectedValue(), "error", err)
		}

		currentValue, err := getDeviationString(dev.GetCurrentValue())
		if err != nil {
			log.Error("cannot protomarshal desiredValue", "val", dev.GetExpectedValue(), "error", err)
		}

		deviations = append(deviations, configv1alpha1.ConfigDeviation{
<<<<<<< HEAD
			Path:         dev.GetPath().ToXPath(false),
			DesiredValue: dev.GetExpectedValue().String(),
			CurrentValue: dev.GetCurrentValue().String(),
=======
			Path:         utils.ToXPath(dev.GetPath(), false),
			DesiredValue: desiredValue,
			CurrentValue: currentValue,
>>>>>>> 8fa21ece
			Reason:       dev.GetReason().String(),
		})
		
		
	}
	return deviations
}

func getDeviationString(val *sdcpb.TypedValue) (*string, error) {
	var v *string
	if val != nil {
		b, err := prototext.Marshal(val)
		if err != nil {
			return nil, err
		}
		v = ptr.To(string(b))
	}
	return v, nil
}<|MERGE_RESOLUTION|>--- conflicted
+++ resolved
@@ -248,16 +248,11 @@
 	}
 }
 
-<<<<<<< HEAD
-func ConvertSdcpbDeviations2ConfigDeviations(devs []*sdcpb.WatchDeviationResponse) []configv1alpha1.ConfigDeviation {
-=======
-
 func ConvertSdcpbDeviations2ConfigDeviations(ctx context.Context, devs []*sdcpb.WatchDeviationResponse) []configv1alpha1.ConfigDeviation {
 	log := log.FromContext(ctx)
->>>>>>> 8fa21ece
 	deviations := make([]configv1alpha1.ConfigDeviation, 0, len(devs))
 	for _, dev := range devs {
-		
+
 		desiredValue, err := getDeviationString(dev.GetExpectedValue())
 		if err != nil {
 			log.Error("cannot protomarshal desiredValue", "val", dev.GetExpectedValue(), "error", err)
@@ -269,19 +264,12 @@
 		}
 
 		deviations = append(deviations, configv1alpha1.ConfigDeviation{
-<<<<<<< HEAD
 			Path:         dev.GetPath().ToXPath(false),
-			DesiredValue: dev.GetExpectedValue().String(),
-			CurrentValue: dev.GetCurrentValue().String(),
-=======
-			Path:         utils.ToXPath(dev.GetPath(), false),
 			DesiredValue: desiredValue,
 			CurrentValue: currentValue,
->>>>>>> 8fa21ece
 			Reason:       dev.GetReason().String(),
 		})
-		
-		
+
 	}
 	return deviations
 }
