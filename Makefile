# Copyright 2024 Nokia
# Licensed under the Apache License 2.0
# SPDX-License-Identifier: Apache-2.0

VERSION ?= latest
REGISTRY ?= europe-docker.pkg.dev/srlinux/eu.gcr.io
PROJECT ?= config-server
IMG ?= $(REGISTRY)/${PROJECT}:$(VERSION)

REPO = github.com/sdcio/config-server
USERID := 10000

## Tool Binaries
CONTROLLER_GEN ?= $(LOCALBIN)/controller-gen
CONTROLLER_TOOLS_VERSION ?= v0.12.1
KFORM ?= $(LOCALBIN)/kform
KFORM_VERSION ?= v0.0.2

.PHONY: codegen fix fmt vet lint test tidy

GOBIN := $(shell go env GOPATH)/bin

all: codegen fmt vet lint test tidy

docker:
	GOOS=linux GOARCH=arm64 go build -o install/bin/apiserver
	docker build install --tag apiserver-caas:v0.0.0 --ssh default=$(SSH_AUTH_SOCK)

.PHONY:
docker-build: ## Build docker image with the manager.
	ssh-add ./keys/id_rsa 2>/dev/null; true
	docker build --build-arg USERID=$(USERID) . -t ${IMG} --ssh default=$(SSH_AUTH_SOCK)

.PHONY: docker-push
docker-push:  docker-build ## Push docker image with the manager.
	docker push ${IMG}

install: docker
	kustomize build install | kubectl apply -f -

reinstall: docker
	kustomize build install | kubectl apply -f -
	kubectl delete pods -n config-system --all

apiserver-logs:
	kubectl logs -l apiserver=true --container apiserver -n config-system -f --tail 1000

codegen:
	(which apiserver-runtime-gen || go get sigs.k8s.io/apiserver-runtime/tools/apiserver-runtime-gen)
	go generate

genclients:
	go run ./tools/apiserver-runtime-gen \
		-g client-gen \
		-g deepcopy-gen \
		-g informer-gen \
		-g lister-gen \
		-g openapi-gen \
		-g go-to-protobuf \
<<<<<<< HEAD
		#-g conversion-gen \
=======
		-g conversion-gen \
>>>>>>> ee91aafe
		--module $(REPO) \
		--versions $(REPO)/apis/config/v1alpha1,$(REPO)/apis/inv/v1alpha1

.PHONY: generate
generate: controller-gen 
	$(CONTROLLER_GEN) object:headerFile="hack/boilerplate.go.txt" paths="./apis/inv/..."

.PHONY: manifests
manifests: controller-gen artifacts ## Generate WebhookConfiguration, ClusterRole and CustomResourceDefinition objects.
	$(CONTROLLER_GEN) rbac:roleName=manager-role crd webhook paths="./apis/inv/..." output:crd:artifacts:config=artifacts
	
.PHONY: artifacts
artifacts: kform
	mkdir -p artifacts/out
	$(KFORM) apply artifacts -i artifacts/in/configmap-input-vars.yaml -o artifacts/out/artifacts.yaml

.PHONY:
fix:
	go fix ./...

.PHONY:
fmt:
	test -z $(go fmt ./tools/...)

.PHONY:
tidy:
	go mod tidy

.PHONY:
lint:
	(which golangci-lint || go get github.com/golangci/golangci-lint/cmd/golangci-lint)
	$(GOBIN)/golangci-lint run ./...

.PHONY:
test:
	go test -cover ./...

vet:
	go vet ./...

local-run:
	apiserver-boot run local --run=etcd,apiserver

## Location to install dependencies to
LOCALBIN ?= $(shell pwd)/bin
$(LOCALBIN):
	mkdir -p $(LOCALBIN)

.PHONY: controller-gen
controller-gen: $(CONTROLLER_GEN) ## Download controller-gen locally if necessary.
$(CONTROLLER_GEN): $(LOCALBIN)
	test -s $(LOCALBIN)/controller-gen || GOBIN=$(LOCALBIN) go install sigs.k8s.io/controller-tools/cmd/controller-gen@$(CONTROLLER_TOOLS_VERSION)

.PHONY: kform
kform: $(KFORM) ## Download kform locally if necessary.
$(KFORM): $(LOCALBIN)
	test -s $(LOCALBIN)/kform || GOBIN=$(LOCALBIN) go install github.com/kform-dev/kform/cmd/kform@$(KFORM_VERSION)<|MERGE_RESOLUTION|>--- conflicted
+++ resolved
@@ -57,11 +57,7 @@
 		-g lister-gen \
 		-g openapi-gen \
 		-g go-to-protobuf \
-<<<<<<< HEAD
-		#-g conversion-gen \
-=======
 		-g conversion-gen \
->>>>>>> ee91aafe
 		--module $(REPO) \
 		--versions $(REPO)/apis/config/v1alpha1,$(REPO)/apis/inv/v1alpha1
 
