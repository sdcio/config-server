--- conflicted
+++ resolved
@@ -4,811 +4,6 @@
 kind: Namespace
 metadata:
   name: network-system
-
----
-apiVersion: apiextensions.k8s.io/v1
-kind: CustomResourceDefinition
-metadata:
-  annotations:
-    controller-gen.kubebuilder.io/version: v0.12.1
-  name: schemas.inv.sdcio.dev
-spec:
-  group: inv.sdcio.dev
-  names:
-    categories:
-    - sdc
-    - inv
-    kind: Schema
-    listKind: SchemaList
-    plural: schemas
-    singular: schema
-  scope: Namespaced
-  versions:
-  - additionalPrinterColumns:
-    - jsonPath: .status.conditions[?(@.type=='Ready')].status
-      name: READY
-      type: string
-    - jsonPath: .spec.repoURL
-      name: URL
-      type: string
-    - jsonPath: .spec.ref
-      name: REF
-      type: string
-    - jsonPath: .spec.provider
-      name: PROVIDER
-      type: string
-    - jsonPath: .spec.version
-      name: VERSION
-      type: string
-    name: v1alpha1
-    schema:
-      openAPIV3Schema:
-        description: Schema is the Schema for the Schema API
-        properties:
-          apiVersion:
-            description: 'APIVersion defines the versioned schema of this representation
-              of an object. Servers should convert recognized schemas to the latest
-              internal value, and may reject unrecognized values. More info: https://git.k8s.io/community/contributors/devel/sig-architecture/api-conventions.md#resources'
-            type: string
-          kind:
-            description: 'Kind is a string value representing the REST resource this
-              object represents. Servers may infer this from the endpoint the client
-              submits requests to. Cannot be updated. In CamelCase. More info: https://git.k8s.io/community/contributors/devel/sig-architecture/api-conventions.md#types-kinds'
-            type: string
-          metadata:
-            type: object
-          spec:
-            description: SchemaSpec defines the desired state of Schema
-            properties:
-              dirs:
-                description: Dirs defines the list of directories that identified
-                  the provider schema in src/dst pairs relative within the repository
-                items:
-                  description: SrcDstPath provide a src/dst pair for the loader to
-                    download the schema from a specific src in the repository to a
-                    given destination in the schema server
-                  properties:
-                    dst:
-                      description: Dst is the relative directory in the schema server
-                      type: string
-                    src:
-                      description: Src is the relative directory in the repository
-                        URL
-                      type: string
-                  required:
-                  - dst
-                  - src
-                  type: object
-                maxItems: 10
-                type: array
-                x-kubernetes-validations:
-                - message: dirs is immutable
-                  rule: oldSelf.all(x, x in self)
-              kind:
-                default: tag
-                description: Kind defines the that the BranchOrTag string is a repository
-                  branch or a tag
-                enum:
-                - branch
-                - tag
-                type: string
-              provider:
-                description: Provider specifies the provider of the schema.
-                type: string
-                x-kubernetes-validations:
-                - message: provider is immutable
-                  rule: self == oldSelf
-              ref:
-                description: Ref defines the branch or tag of the repository corresponding
-                  to the provider schema version
-                type: string
-                x-kubernetes-validations:
-                - message: ref is immutable
-                  rule: self == oldSelf
-              repoURL:
-                description: URL specifies the base URL for a given repository
-                type: string
-                x-kubernetes-validations:
-                - message: url is immutable
-                  rule: self == oldSelf
-              schema:
-                description: Schema provides the details of which files must be used
-                  for the models and which files/directories cana be excludes
-                properties:
-                  excludes:
-                    description: Excludes defines the list of files/directories to
-                      be excluded
-                    items:
-                      type: string
-                    maxItems: 64
-                    type: array
-                    x-kubernetes-validations:
-                    - message: excludes is immutable
-                      rule: oldSelf.all(x, x in self)
-                  includes:
-                    description: Excludes defines the list of files/directories to
-                      be excluded
-                    items:
-                      type: string
-                    maxItems: 64
-                    type: array
-                    x-kubernetes-validations:
-                    - message: includes is immutable
-                      rule: oldSelf.all(x, x in self)
-                  models:
-                    description: Models defines the list of files/directories to be
-                      used as a model
-                    items:
-                      type: string
-                    maxItems: 64
-                    type: array
-                    x-kubernetes-validations:
-                    - message: models is immutable
-                      rule: oldSelf.all(x, x in self)
-                type: object
-              version:
-                description: Version defines the version of the schema
-                type: string
-                x-kubernetes-validations:
-                - message: version is immutable
-                  rule: self == oldSelf
-            required:
-            - kind
-            - provider
-            - ref
-            - repoURL
-            - schema
-            - version
-            type: object
-          status:
-            description: SchemaStatus defines the observed state of Schema
-            properties:
-              conditions:
-                description: Conditions of the resource.
-                items:
-                  properties:
-                    lastTransitionTime:
-                      description: lastTransitionTime is the last time the condition
-                        transitioned from one status to another. This should be when
-                        the underlying condition changed.  If that is not known, then
-                        using the time when the API field changed is acceptable.
-                      format: date-time
-                      type: string
-                    message:
-                      description: message is a human readable message indicating
-                        details about the transition. This may be an empty string.
-                      maxLength: 32768
-                      type: string
-                    observedGeneration:
-                      description: observedGeneration represents the .metadata.generation
-                        that the condition was set based upon. For instance, if .metadata.generation
-                        is currently 12, but the .status.conditions[x].observedGeneration
-                        is 9, the condition is out of date with respect to the current
-                        state of the instance.
-                      format: int64
-                      minimum: 0
-                      type: integer
-                    reason:
-                      description: reason contains a programmatic identifier indicating
-                        the reason for the condition's last transition. Producers
-                        of specific condition types may define expected values and
-                        meanings for this field, and whether the values are considered
-                        a guaranteed API. The value should be a CamelCase string.
-                        This field may not be empty.
-                      maxLength: 1024
-                      minLength: 1
-                      pattern: ^[A-Za-z]([A-Za-z0-9_,:]*[A-Za-z0-9_])?$
-                      type: string
-                    status:
-                      description: status of the condition, one of True, False, Unknown.
-                      enum:
-                      - "True"
-                      - "False"
-                      - Unknown
-                      type: string
-                    type:
-                      description: type of condition in CamelCase or in foo.example.com/CamelCase.
-                        --- Many .condition.type values are consistent across resources
-                        like Available, but because arbitrary conditions can be useful
-                        (see .node.status.conditions), the ability to deconflict is
-                        important. The regex it matches is (dns1123SubdomainFmt/)?(qualifiedNameFmt)
-                      maxLength: 316
-                      pattern: ^([a-z0-9]([-a-z0-9]*[a-z0-9])?(\.[a-z0-9]([-a-z0-9]*[a-z0-9])?)*/)?(([A-Za-z0-9][-A-Za-z0-9_.]*)?[A-Za-z0-9])$
-                      type: string
-                  required:
-                  - lastTransitionTime
-                  - message
-                  - reason
-                  - status
-                  - type
-                  type: object
-                type: array
-            type: object
-        type: object
-    served: true
-    storage: true
-    subresources:
-      status: {}
-
----
-apiVersion: apiextensions.k8s.io/v1
-kind: CustomResourceDefinition
-metadata:
-  annotations:
-    controller-gen.kubebuilder.io/version: v0.12.1
-  name: discoveryrules.inv.sdcio.dev
-spec:
-  group: inv.sdcio.dev
-  names:
-    categories:
-    - sdc
-    - inv
-    kind: DiscoveryRule
-    listKind: DiscoveryRuleList
-    plural: discoveryrules
-    singular: discoveryrule
-  scope: Namespaced
-  versions:
-  - additionalPrinterColumns:
-    - jsonPath: .status.conditions[?(@.type=='Ready')].status
-      name: READY
-      type: string
-    name: v1alpha1
-    schema:
-      openAPIV3Schema:
-        description: DiscoveryRule is the Schema for the DiscoveryRule API
-        properties:
-          apiVersion:
-            description: 'APIVersion defines the versioned schema of this representation
-              of an object. Servers should convert recognized schemas to the latest
-              internal value, and may reject unrecognized values. More info: https://git.k8s.io/community/contributors/devel/sig-architecture/api-conventions.md#resources'
-            type: string
-          kind:
-            description: 'Kind is a string value representing the REST resource this
-              object represents. Servers may infer this from the endpoint the client
-              submits requests to. Cannot be updated. In CamelCase. More info: https://git.k8s.io/community/contributors/devel/sig-architecture/api-conventions.md#types-kinds'
-            type: string
-          metadata:
-            type: object
-          spec:
-            description: DiscoveryRuleSpec defines the desired state of DiscoveryRule
-            properties:
-              addresses:
-                description: IP Prefixes for which this discovery rule applies
-                items:
-                  properties:
-                    address:
-                      description: Address (specified as IP or DNS name) of the target/target(s)
-                      type: string
-                    hostName:
-                      description: HostName of the ip prefix; used for /32 or /128
-                        addresses with discovery disabled
-                      type: string
-                  required:
-                  - address
-                  type: object
-                type: array
-              concurrentScans:
-                description: number of concurrent IP scan
-                format: int64
-                type: integer
-              defaultSchema:
-                description: DefaultSchema define the default schema used to connect
-                  to a target Indicates that discovery is disable; cannot be used
-                  for prefix based discovery rules
-                properties:
-                  provider:
-                    description: Provider specifies the provider of the schema.
-                    type: string
-                  version:
-                    description: Version defines the version of the schema
-                    type: string
-                required:
-                - provider
-                - version
-                type: object
-              discoveryProfile:
-                description: DiscoveryProfile define the profiles the discovery controller
-                  uses to discover targets
-                properties:
-                  connectionProfiles:
-                    description: ConnectionProfiles define the list of profiles the
-                      discovery controller uses to discover the target. The order
-                      in which they are specified is the order in which discovery
-                      is executed.
-                    items:
-                      type: string
-                    type: array
-                  credentials:
-                    description: Credentials defines the name of the secret that holds
-                      the credentials to connect to the target
-                    type: string
-                  tlsSecret:
-                    description: TLSSecret defines the name of the TLS secret to connect
-                      to the target if mtls is used
-                    type: string
-                required:
-                - connectionProfiles
-                - credentials
-                type: object
-              period:
-                description: Period defines the wait period between discovery rule
-                  runs
-                type: string
-              podSelector:
-                description: PodSelector defines the pod selector for which this discovery
-                  rule applies
-                properties:
-                  matchExpressions:
-                    description: matchExpressions is a list of label selector requirements.
-                      The requirements are ANDed.
-                    items:
-                      description: A label selector requirement is a selector that
-                        contains values, a key, and an operator that relates the key
-                        and values.
-                      properties:
-                        key:
-                          description: key is the label key that the selector applies
-                            to.
-                          type: string
-                        operator:
-                          description: operator represents a key's relationship to
-                            a set of values. Valid operators are In, NotIn, Exists
-                            and DoesNotExist.
-                          type: string
-                        values:
-                          description: values is an array of string values. If the
-                            operator is In or NotIn, the values array must be non-empty.
-                            If the operator is Exists or DoesNotExist, the values
-                            array must be empty. This array is replaced during a strategic
-                            merge patch.
-                          items:
-                            type: string
-                          type: array
-                      required:
-                      - key
-                      - operator
-                      type: object
-                    type: array
-                  matchLabels:
-                    additionalProperties:
-                      type: string
-                    description: matchLabels is a map of {key,value} pairs. A single
-                      {key,value} in the matchLabels map is equivalent to an element
-                      of matchExpressions, whose key field is "key", the operator
-                      is "In", and the values array contains only "value". The requirements
-                      are ANDed.
-                    type: object
-                type: object
-                x-kubernetes-map-type: atomic
-              prefixes:
-                description: IP Prefixes for which this discovery rule applies
-                items:
-                  properties:
-                    excludes:
-                      description: IP Prefixes to be excluded
-                      items:
-                        type: string
-                      type: array
-                    prefix:
-                      description: Prefix of the target/target(s)
-                      type: string
-                  required:
-                  - prefix
-                  type: object
-                type: array
-              serviceSelector:
-                description: ServiceSelector defines the service selector for which
-                  this discovery rule applies
-                properties:
-                  matchExpressions:
-                    description: matchExpressions is a list of label selector requirements.
-                      The requirements are ANDed.
-                    items:
-                      description: A label selector requirement is a selector that
-                        contains values, a key, and an operator that relates the key
-                        and values.
-                      properties:
-                        key:
-                          description: key is the label key that the selector applies
-                            to.
-                          type: string
-                        operator:
-                          description: operator represents a key's relationship to
-                            a set of values. Valid operators are In, NotIn, Exists
-                            and DoesNotExist.
-                          type: string
-                        values:
-                          description: values is an array of string values. If the
-                            operator is In or NotIn, the values array must be non-empty.
-                            If the operator is Exists or DoesNotExist, the values
-                            array must be empty. This array is replaced during a strategic
-                            merge patch.
-                          items:
-                            type: string
-                          type: array
-                      required:
-                      - key
-                      - operator
-                      type: object
-                    type: array
-                  matchLabels:
-                    additionalProperties:
-                      type: string
-                    description: matchLabels is a map of {key,value} pairs. A single
-                      {key,value} in the matchLabels map is equivalent to an element
-                      of matchExpressions, whose key field is "key", the operator
-                      is "In", and the values array contains only "value". The requirements
-                      are ANDed.
-                    type: object
-                type: object
-                x-kubernetes-map-type: atomic
-              targetConnectionProfiles:
-                description: TargetConnectionProfiles define the profile the discovery
-                  controller uses to create targets once discovered
-                items:
-                  properties:
-                    connectionProfile:
-                      description: ConnectionProfile define the profile used to connect
-                        to the target once discovered
-                      type: string
-                    credentials:
-                      description: Credentials defines the name of the secret that
-                        holds the credentials to connect to the target
-                      type: string
-                    syncProfile:
-                      description: SyncProfile define the profile used to sync to
-                        the target config once discovered
-                      type: string
-                    tlsSecret:
-                      description: TLSSecret defines the name of the TLS secret to
-                        connect to the target if mtls is used
-                      type: string
-                  required:
-                  - connectionProfile
-                  - credentials
-                  type: object
-                type: array
-              targetTemplate:
-                description: TargetTemplate defines the template the discovery controller
-                  uses to create the targets as a result of the discovery
-                properties:
-                  annotations:
-                    additionalProperties:
-                      type: string
-                    description: Annotations is a key value map to be copied to the
-                      target CR.
-                    type: object
-                  labels:
-                    additionalProperties:
-                      type: string
-                    description: Labels is a key value map to be copied to the target
-                      CR.
-                    type: object
-                  nameTemplate:
-                    description: target name template
-                    type: string
-                    x-kubernetes-validations:
-                    - message: nameTemplate is immutable
-                      rule: self == oldSelf
-                type: object
-            required:
-            - targetConnectionProfiles
-            type: object
-          status:
-            description: DiscoveryRuleStatus defines the observed state of DiscoveryRule
-            properties:
-              conditions:
-                description: Conditions of the resource.
-                items:
-                  properties:
-                    lastTransitionTime:
-                      description: lastTransitionTime is the last time the condition
-                        transitioned from one status to another. This should be when
-                        the underlying condition changed.  If that is not known, then
-                        using the time when the API field changed is acceptable.
-                      format: date-time
-                      type: string
-                    message:
-                      description: message is a human readable message indicating
-                        details about the transition. This may be an empty string.
-                      maxLength: 32768
-                      type: string
-                    observedGeneration:
-                      description: observedGeneration represents the .metadata.generation
-                        that the condition was set based upon. For instance, if .metadata.generation
-                        is currently 12, but the .status.conditions[x].observedGeneration
-                        is 9, the condition is out of date with respect to the current
-                        state of the instance.
-                      format: int64
-                      minimum: 0
-                      type: integer
-                    reason:
-                      description: reason contains a programmatic identifier indicating
-                        the reason for the condition's last transition. Producers
-                        of specific condition types may define expected values and
-                        meanings for this field, and whether the values are considered
-                        a guaranteed API. The value should be a CamelCase string.
-                        This field may not be empty.
-                      maxLength: 1024
-                      minLength: 1
-                      pattern: ^[A-Za-z]([A-Za-z0-9_,:]*[A-Za-z0-9_])?$
-                      type: string
-                    status:
-                      description: status of the condition, one of True, False, Unknown.
-                      enum:
-                      - "True"
-                      - "False"
-                      - Unknown
-                      type: string
-                    type:
-                      description: type of condition in CamelCase or in foo.example.com/CamelCase.
-                        --- Many .condition.type values are consistent across resources
-                        like Available, but because arbitrary conditions can be useful
-                        (see .node.status.conditions), the ability to deconflict is
-                        important. The regex it matches is (dns1123SubdomainFmt/)?(qualifiedNameFmt)
-                      maxLength: 316
-                      pattern: ^([a-z0-9]([-a-z0-9]*[a-z0-9])?(\.[a-z0-9]([-a-z0-9]*[a-z0-9])?)*/)?(([A-Za-z0-9][-A-Za-z0-9_.]*)?[A-Za-z0-9])$
-                      type: string
-                  required:
-                  - lastTransitionTime
-                  - message
-                  - reason
-                  - status
-                  - type
-                  type: object
-                type: array
-              startTime:
-                description: StartTime identifies when the dr got started
-                format: date-time
-                type: string
-            type: object
-        type: object
-    served: true
-    storage: true
-    subresources:
-      status: {}
-
----
-apiVersion: apiextensions.k8s.io/v1
-kind: CustomResourceDefinition
-metadata:
-  annotations:
-    controller-gen.kubebuilder.io/version: v0.12.1
-  name: targetsyncprofiles.inv.sdcio.dev
-<<<<<<< HEAD
-spec:
-  group: inv.sdcio.dev
-  names:
-    categories:
-    - sdc
-    - inv
-    kind: TargetSyncProfile
-    listKind: TargetSyncProfileList
-    plural: targetsyncprofiles
-    singular: targetsyncprofile
-  scope: Namespaced
-  versions:
-  - name: v1alpha1
-    schema:
-      openAPIV3Schema:
-        description: TargetSyncProfile is the Schema for the TargetSyncProfile API
-        properties:
-          apiVersion:
-            description: 'APIVersion defines the versioned schema of this representation
-              of an object. Servers should convert recognized schemas to the latest
-              internal value, and may reject unrecognized values. More info: https://git.k8s.io/community/contributors/devel/sig-architecture/api-conventions.md#resources'
-            type: string
-          kind:
-            description: 'Kind is a string value representing the REST resource this
-              object represents. Servers may infer this from the endpoint the client
-              submits requests to. Cannot be updated. In CamelCase. More info: https://git.k8s.io/community/contributors/devel/sig-architecture/api-conventions.md#types-kinds'
-            type: string
-          metadata:
-            type: object
-          spec:
-            description: TargetSyncProfileSpec defines the desired state of TargetSyncProfile
-            properties:
-              buffer:
-                default: 0
-                format: int64
-                type: integer
-                x-kubernetes-validations:
-                - message: buffer is immutable
-                  rule: self == oldSelf
-              sync:
-                items:
-                  description: TargetSyncProfileSync defines the desired state of
-                    TargetSyncProfileSync
-                  properties:
-                    encoding:
-                      default: ASCII
-                      enum:
-                      - unknown
-                      - JSON
-                      - JSON_IETF
-                      - bytes
-                      - protobuf
-                      - ASCII
-                      - config
-                      type: string
-                    interval:
-                      default: 60s
-                      type: string
-                    mode:
-                      enum:
-                      - unknown
-                      - onChange
-                      - sample
-                      - once
-                      type: string
-                    name:
-                      type: string
-                    paths:
-                      items:
-                        type: string
-                      maxItems: 10
-                      type: array
-                    protocol:
-                      default: gnmi
-                      enum:
-                      - unknown
-                      - gnmi
-                      - netconf
-                      - noop
-                      type: string
-                  required:
-                  - mode
-                  - name
-                  - paths
-                  - protocol
-                  type: object
-                maxItems: 10
-                type: array
-                x-kubernetes-validations:
-                - message: sync may only be added
-                  rule: oldSelf.all(x, x in self)
-              validate:
-                default: true
-                type: boolean
-                x-kubernetes-validations:
-                - message: validate is immutable
-                  rule: self == oldSelf
-              workers:
-                default: 10
-                format: int64
-                type: integer
-                x-kubernetes-validations:
-                - message: workers is immutable
-                  rule: self == oldSelf
-            type: object
-            x-kubernetes-validations:
-            - message: sync is required once set
-              rule: '!has(oldSelf.sync) || has(self.sync)'
-        type: object
-    served: true
-    storage: true
-
----
-apiVersion: apiextensions.k8s.io/v1
-kind: CustomResourceDefinition
-metadata:
-  annotations:
-    controller-gen.kubebuilder.io/version: v0.12.1
-  name: targets.inv.sdcio.dev
-=======
->>>>>>> 2cb6ffd3
-spec:
-  group: inv.sdcio.dev
-  names:
-    categories:
-    - sdc
-    - inv
-    kind: TargetSyncProfile
-    listKind: TargetSyncProfileList
-    plural: targetsyncprofiles
-    singular: targetsyncprofile
-  scope: Namespaced
-  versions:
-  - name: v1alpha1
-    schema:
-      openAPIV3Schema:
-        description: TargetSyncProfile is the Schema for the TargetSyncProfile API
-        properties:
-          apiVersion:
-            description: 'APIVersion defines the versioned schema of this representation
-              of an object. Servers should convert recognized schemas to the latest
-              internal value, and may reject unrecognized values. More info: https://git.k8s.io/community/contributors/devel/sig-architecture/api-conventions.md#resources'
-            type: string
-          kind:
-            description: 'Kind is a string value representing the REST resource this
-              object represents. Servers may infer this from the endpoint the client
-              submits requests to. Cannot be updated. In CamelCase. More info: https://git.k8s.io/community/contributors/devel/sig-architecture/api-conventions.md#types-kinds'
-            type: string
-          metadata:
-            type: object
-          spec:
-            description: TargetSyncProfileSpec defines the desired state of TargetSyncProfile
-            properties:
-              buffer:
-                default: 0
-                format: int64
-                type: integer
-                x-kubernetes-validations:
-                - message: buffer is immutable
-                  rule: self == oldSelf
-              sync:
-                items:
-                  description: TargetSyncProfileSync defines the desired state of
-                    TargetSyncProfileSync
-                  properties:
-                    encoding:
-                      default: ASCII
-                      enum:
-                      - unknown
-                      - JSON
-                      - JSON_IETF
-                      - bytes
-                      - protobuf
-                      - ASCII
-                      - config
-                      type: string
-                    interval:
-                      default: 60s
-                      type: string
-                    mode:
-                      enum:
-                      - unknown
-                      - onChange
-                      - sample
-                      - once
-                      type: string
-                    name:
-                      type: string
-                    paths:
-                      items:
-                        type: string
-                      maxItems: 10
-                      type: array
-                    protocol:
-                      default: gnmi
-                      enum:
-                      - unknown
-                      - gnmi
-                      - netconf
-                      - noop
-                      type: string
-                  required:
-                  - mode
-                  - name
-                  - paths
-                  - protocol
-                  type: object
-                maxItems: 10
-                type: array
-                x-kubernetes-validations:
-                - message: sync may only be added
-                  rule: oldSelf.all(x, x in self)
-              validate:
-                default: true
-                type: boolean
-                x-kubernetes-validations:
-                - message: validate is immutable
-                  rule: self == oldSelf
-              workers:
-                default: 10
-                format: int64
-                type: integer
-                x-kubernetes-validations:
-                - message: workers is immutable
-                  rule: self == oldSelf
-            type: object
-            x-kubernetes-validations:
-            - message: sync is required once set
-              rule: '!has(oldSelf.sync) || has(self.sync)'
-        type: object
-    served: true
-    storage: true
 
 ---
 apiVersion: apiextensions.k8s.io/v1
@@ -1029,7 +224,596 @@
 metadata:
   annotations:
     controller-gen.kubebuilder.io/version: v0.12.1
-<<<<<<< HEAD
+  name: discoveryrules.inv.sdcio.dev
+spec:
+  group: inv.sdcio.dev
+  names:
+    categories:
+    - sdc
+    - inv
+    kind: DiscoveryRule
+    listKind: DiscoveryRuleList
+    plural: discoveryrules
+    singular: discoveryrule
+  scope: Namespaced
+  versions:
+  - additionalPrinterColumns:
+    - jsonPath: .status.conditions[?(@.type=='Ready')].status
+      name: READY
+      type: string
+    name: v1alpha1
+    schema:
+      openAPIV3Schema:
+        description: DiscoveryRule is the Schema for the DiscoveryRule API
+        properties:
+          apiVersion:
+            description: 'APIVersion defines the versioned schema of this representation
+              of an object. Servers should convert recognized schemas to the latest
+              internal value, and may reject unrecognized values. More info: https://git.k8s.io/community/contributors/devel/sig-architecture/api-conventions.md#resources'
+            type: string
+          kind:
+            description: 'Kind is a string value representing the REST resource this
+              object represents. Servers may infer this from the endpoint the client
+              submits requests to. Cannot be updated. In CamelCase. More info: https://git.k8s.io/community/contributors/devel/sig-architecture/api-conventions.md#types-kinds'
+            type: string
+          metadata:
+            type: object
+          spec:
+            description: DiscoveryRuleSpec defines the desired state of DiscoveryRule
+            properties:
+              addresses:
+                description: IP Prefixes for which this discovery rule applies
+                items:
+                  properties:
+                    address:
+                      description: Address (specified as IP or DNS name) of the target/target(s)
+                      type: string
+                    hostName:
+                      description: HostName of the ip prefix; used for /32 or /128
+                        addresses with discovery disabled
+                      type: string
+                  required:
+                  - address
+                  type: object
+                type: array
+              concurrentScans:
+                description: number of concurrent IP scan
+                format: int64
+                type: integer
+              defaultSchema:
+                description: DefaultSchema define the default schema used to connect
+                  to a target Indicates that discovery is disable; cannot be used
+                  for prefix based discovery rules
+                properties:
+                  provider:
+                    description: Provider specifies the provider of the schema.
+                    type: string
+                  version:
+                    description: Version defines the version of the schema
+                    type: string
+                required:
+                - provider
+                - version
+                type: object
+              discoveryProfile:
+                description: DiscoveryProfile define the profiles the discovery controller
+                  uses to discover targets
+                properties:
+                  connectionProfiles:
+                    description: ConnectionProfiles define the list of profiles the
+                      discovery controller uses to discover the target. The order
+                      in which they are specified is the order in which discovery
+                      is executed.
+                    items:
+                      type: string
+                    type: array
+                  credentials:
+                    description: Credentials defines the name of the secret that holds
+                      the credentials to connect to the target
+                    type: string
+                  tlsSecret:
+                    description: TLSSecret defines the name of the TLS secret to connect
+                      to the target if mtls is used
+                    type: string
+                required:
+                - connectionProfiles
+                - credentials
+                type: object
+              period:
+                description: Period defines the wait period between discovery rule
+                  runs
+                type: string
+              podSelector:
+                description: PodSelector defines the pod selector for which this discovery
+                  rule applies
+                properties:
+                  matchExpressions:
+                    description: matchExpressions is a list of label selector requirements.
+                      The requirements are ANDed.
+                    items:
+                      description: A label selector requirement is a selector that
+                        contains values, a key, and an operator that relates the key
+                        and values.
+                      properties:
+                        key:
+                          description: key is the label key that the selector applies
+                            to.
+                          type: string
+                        operator:
+                          description: operator represents a key's relationship to
+                            a set of values. Valid operators are In, NotIn, Exists
+                            and DoesNotExist.
+                          type: string
+                        values:
+                          description: values is an array of string values. If the
+                            operator is In or NotIn, the values array must be non-empty.
+                            If the operator is Exists or DoesNotExist, the values
+                            array must be empty. This array is replaced during a strategic
+                            merge patch.
+                          items:
+                            type: string
+                          type: array
+                      required:
+                      - key
+                      - operator
+                      type: object
+                    type: array
+                  matchLabels:
+                    additionalProperties:
+                      type: string
+                    description: matchLabels is a map of {key,value} pairs. A single
+                      {key,value} in the matchLabels map is equivalent to an element
+                      of matchExpressions, whose key field is "key", the operator
+                      is "In", and the values array contains only "value". The requirements
+                      are ANDed.
+                    type: object
+                type: object
+                x-kubernetes-map-type: atomic
+              prefixes:
+                description: IP Prefixes for which this discovery rule applies
+                items:
+                  properties:
+                    excludes:
+                      description: IP Prefixes to be excluded
+                      items:
+                        type: string
+                      type: array
+                    prefix:
+                      description: Prefix of the target/target(s)
+                      type: string
+                  required:
+                  - prefix
+                  type: object
+                type: array
+              serviceSelector:
+                description: ServiceSelector defines the service selector for which
+                  this discovery rule applies
+                properties:
+                  matchExpressions:
+                    description: matchExpressions is a list of label selector requirements.
+                      The requirements are ANDed.
+                    items:
+                      description: A label selector requirement is a selector that
+                        contains values, a key, and an operator that relates the key
+                        and values.
+                      properties:
+                        key:
+                          description: key is the label key that the selector applies
+                            to.
+                          type: string
+                        operator:
+                          description: operator represents a key's relationship to
+                            a set of values. Valid operators are In, NotIn, Exists
+                            and DoesNotExist.
+                          type: string
+                        values:
+                          description: values is an array of string values. If the
+                            operator is In or NotIn, the values array must be non-empty.
+                            If the operator is Exists or DoesNotExist, the values
+                            array must be empty. This array is replaced during a strategic
+                            merge patch.
+                          items:
+                            type: string
+                          type: array
+                      required:
+                      - key
+                      - operator
+                      type: object
+                    type: array
+                  matchLabels:
+                    additionalProperties:
+                      type: string
+                    description: matchLabels is a map of {key,value} pairs. A single
+                      {key,value} in the matchLabels map is equivalent to an element
+                      of matchExpressions, whose key field is "key", the operator
+                      is "In", and the values array contains only "value". The requirements
+                      are ANDed.
+                    type: object
+                type: object
+                x-kubernetes-map-type: atomic
+              targetConnectionProfiles:
+                description: TargetConnectionProfiles define the profile the discovery
+                  controller uses to create targets once discovered
+                items:
+                  properties:
+                    connectionProfile:
+                      description: ConnectionProfile define the profile used to connect
+                        to the target once discovered
+                      type: string
+                    credentials:
+                      description: Credentials defines the name of the secret that
+                        holds the credentials to connect to the target
+                      type: string
+                    syncProfile:
+                      description: SyncProfile define the profile used to sync to
+                        the target config once discovered
+                      type: string
+                    tlsSecret:
+                      description: TLSSecret defines the name of the TLS secret to
+                        connect to the target if mtls is used
+                      type: string
+                  required:
+                  - connectionProfile
+                  - credentials
+                  type: object
+                type: array
+              targetTemplate:
+                description: TargetTemplate defines the template the discovery controller
+                  uses to create the targets as a result of the discovery
+                properties:
+                  annotations:
+                    additionalProperties:
+                      type: string
+                    description: Annotations is a key value map to be copied to the
+                      target CR.
+                    type: object
+                  labels:
+                    additionalProperties:
+                      type: string
+                    description: Labels is a key value map to be copied to the target
+                      CR.
+                    type: object
+                  nameTemplate:
+                    description: target name template
+                    type: string
+                    x-kubernetes-validations:
+                    - message: nameTemplate is immutable
+                      rule: self == oldSelf
+                type: object
+            required:
+            - targetConnectionProfiles
+            type: object
+          status:
+            description: DiscoveryRuleStatus defines the observed state of DiscoveryRule
+            properties:
+              conditions:
+                description: Conditions of the resource.
+                items:
+                  properties:
+                    lastTransitionTime:
+                      description: lastTransitionTime is the last time the condition
+                        transitioned from one status to another. This should be when
+                        the underlying condition changed.  If that is not known, then
+                        using the time when the API field changed is acceptable.
+                      format: date-time
+                      type: string
+                    message:
+                      description: message is a human readable message indicating
+                        details about the transition. This may be an empty string.
+                      maxLength: 32768
+                      type: string
+                    observedGeneration:
+                      description: observedGeneration represents the .metadata.generation
+                        that the condition was set based upon. For instance, if .metadata.generation
+                        is currently 12, but the .status.conditions[x].observedGeneration
+                        is 9, the condition is out of date with respect to the current
+                        state of the instance.
+                      format: int64
+                      minimum: 0
+                      type: integer
+                    reason:
+                      description: reason contains a programmatic identifier indicating
+                        the reason for the condition's last transition. Producers
+                        of specific condition types may define expected values and
+                        meanings for this field, and whether the values are considered
+                        a guaranteed API. The value should be a CamelCase string.
+                        This field may not be empty.
+                      maxLength: 1024
+                      minLength: 1
+                      pattern: ^[A-Za-z]([A-Za-z0-9_,:]*[A-Za-z0-9_])?$
+                      type: string
+                    status:
+                      description: status of the condition, one of True, False, Unknown.
+                      enum:
+                      - "True"
+                      - "False"
+                      - Unknown
+                      type: string
+                    type:
+                      description: type of condition in CamelCase or in foo.example.com/CamelCase.
+                        --- Many .condition.type values are consistent across resources
+                        like Available, but because arbitrary conditions can be useful
+                        (see .node.status.conditions), the ability to deconflict is
+                        important. The regex it matches is (dns1123SubdomainFmt/)?(qualifiedNameFmt)
+                      maxLength: 316
+                      pattern: ^([a-z0-9]([-a-z0-9]*[a-z0-9])?(\.[a-z0-9]([-a-z0-9]*[a-z0-9])?)*/)?(([A-Za-z0-9][-A-Za-z0-9_.]*)?[A-Za-z0-9])$
+                      type: string
+                  required:
+                  - lastTransitionTime
+                  - message
+                  - reason
+                  - status
+                  - type
+                  type: object
+                type: array
+              startTime:
+                description: StartTime identifies when the dr got started
+                format: date-time
+                type: string
+            type: object
+        type: object
+    served: true
+    storage: true
+    subresources:
+      status: {}
+
+---
+apiVersion: apiextensions.k8s.io/v1
+kind: CustomResourceDefinition
+metadata:
+  annotations:
+    controller-gen.kubebuilder.io/version: v0.12.1
+  name: targetconnectionprofiles.inv.sdcio.dev
+spec:
+  group: inv.sdcio.dev
+  names:
+    categories:
+    - sdc
+    - inv
+    kind: TargetConnectionProfile
+    listKind: TargetConnectionProfileList
+    plural: targetconnectionprofiles
+    singular: targetconnectionprofile
+  scope: Namespaced
+  versions:
+  - name: v1alpha1
+    schema:
+      openAPIV3Schema:
+        description: TargetConnectionProfile is the Schema for the TargetConnectionProfile
+          API
+        properties:
+          apiVersion:
+            description: 'APIVersion defines the versioned schema of this representation
+              of an object. Servers should convert recognized schemas to the latest
+              internal value, and may reject unrecognized values. More info: https://git.k8s.io/community/contributors/devel/sig-architecture/api-conventions.md#resources'
+            type: string
+          kind:
+            description: 'Kind is a string value representing the REST resource this
+              object represents. Servers may infer this from the endpoint the client
+              submits requests to. Cannot be updated. In CamelCase. More info: https://git.k8s.io/community/contributors/devel/sig-architecture/api-conventions.md#types-kinds'
+            type: string
+          metadata:
+            type: object
+          spec:
+            description: TargetConnectionProfileSpec defines the desired state of
+              TargetConnectionProfile
+            properties:
+              connectRetry:
+                default: 10s
+                type: string
+                x-kubernetes-validations:
+                - message: connectRetry is immutable
+                  rule: self == oldSelf
+              encoding:
+                default: ASCII
+                enum:
+                - unknown
+                - JSON
+                - JSON_IETF
+                - bytes
+                - protobuf
+                - ASCII
+                - config
+                type: string
+                x-kubernetes-validations:
+                - message: encoding is immutable
+                  rule: self == oldSelf
+              includeNS:
+                default: false
+                type: boolean
+                x-kubernetes-validations:
+                - message: includeNS is immutable
+                  rule: self == oldSelf
+              insecure:
+                default: false
+                type: boolean
+                x-kubernetes-validations:
+                - message: insecure is immutable
+                  rule: self == oldSelf
+              operationWithNS:
+                default: false
+                type: boolean
+                x-kubernetes-validations:
+                - message: operationWithNS is immutable
+                  rule: self == oldSelf
+              port:
+                default: 57400
+                description: Port defines the port on which the scan runs
+                type: integer
+                x-kubernetes-validations:
+                - message: port is immutable
+                  rule: self == oldSelf
+              preferredNetconfVersion:
+                default: "1.0"
+                enum:
+                - "1.0"
+                - "1.1"
+                type: string
+                x-kubernetes-validations:
+                - message: preferredNetconfVersion is immutable
+                  rule: self == oldSelf
+              protocol:
+                default: gnmi
+                enum:
+                - unknown
+                - gnmi
+                - netconf
+                - noop
+                type: string
+                x-kubernetes-validations:
+                - message: protocol is immutable
+                  rule: self == oldSelf
+              skipVerify:
+                default: true
+                type: boolean
+                x-kubernetes-validations:
+                - message: skipVerify is immutable
+                  rule: self == oldSelf
+              timeout:
+                default: 10s
+                type: string
+                x-kubernetes-validations:
+                - message: timeout is immutable
+                  rule: self == oldSelf
+              useOperationRemove:
+                default: false
+                type: boolean
+                x-kubernetes-validations:
+                - message: UseOperationRemove is immutable
+                  rule: self == oldSelf
+            required:
+            - port
+            - protocol
+            type: object
+        type: object
+    served: true
+    storage: true
+
+---
+apiVersion: apiextensions.k8s.io/v1
+kind: CustomResourceDefinition
+metadata:
+  annotations:
+    controller-gen.kubebuilder.io/version: v0.12.1
+  name: targetsyncprofiles.inv.sdcio.dev
+spec:
+  group: inv.sdcio.dev
+  names:
+    categories:
+    - sdc
+    - inv
+    kind: TargetSyncProfile
+    listKind: TargetSyncProfileList
+    plural: targetsyncprofiles
+    singular: targetsyncprofile
+  scope: Namespaced
+  versions:
+  - name: v1alpha1
+    schema:
+      openAPIV3Schema:
+        description: TargetSyncProfile is the Schema for the TargetSyncProfile API
+        properties:
+          apiVersion:
+            description: 'APIVersion defines the versioned schema of this representation
+              of an object. Servers should convert recognized schemas to the latest
+              internal value, and may reject unrecognized values. More info: https://git.k8s.io/community/contributors/devel/sig-architecture/api-conventions.md#resources'
+            type: string
+          kind:
+            description: 'Kind is a string value representing the REST resource this
+              object represents. Servers may infer this from the endpoint the client
+              submits requests to. Cannot be updated. In CamelCase. More info: https://git.k8s.io/community/contributors/devel/sig-architecture/api-conventions.md#types-kinds'
+            type: string
+          metadata:
+            type: object
+          spec:
+            description: TargetSyncProfileSpec defines the desired state of TargetSyncProfile
+            properties:
+              buffer:
+                default: 0
+                format: int64
+                type: integer
+                x-kubernetes-validations:
+                - message: buffer is immutable
+                  rule: self == oldSelf
+              sync:
+                items:
+                  description: TargetSyncProfileSync defines the desired state of
+                    TargetSyncProfileSync
+                  properties:
+                    encoding:
+                      default: ASCII
+                      enum:
+                      - unknown
+                      - JSON
+                      - JSON_IETF
+                      - bytes
+                      - protobuf
+                      - ASCII
+                      - config
+                      type: string
+                    interval:
+                      default: 60s
+                      type: string
+                    mode:
+                      enum:
+                      - unknown
+                      - onChange
+                      - sample
+                      - once
+                      type: string
+                    name:
+                      type: string
+                    paths:
+                      items:
+                        type: string
+                      maxItems: 10
+                      type: array
+                    protocol:
+                      default: gnmi
+                      enum:
+                      - unknown
+                      - gnmi
+                      - netconf
+                      - noop
+                      type: string
+                  required:
+                  - mode
+                  - name
+                  - paths
+                  - protocol
+                  type: object
+                maxItems: 10
+                type: array
+                x-kubernetes-validations:
+                - message: sync may only be added
+                  rule: oldSelf.all(x, x in self)
+              validate:
+                default: true
+                type: boolean
+                x-kubernetes-validations:
+                - message: validate is immutable
+                  rule: self == oldSelf
+              workers:
+                default: 10
+                format: int64
+                type: integer
+                x-kubernetes-validations:
+                - message: workers is immutable
+                  rule: self == oldSelf
+            type: object
+            x-kubernetes-validations:
+            - message: sync is required once set
+              rule: '!has(oldSelf.sync) || has(self.sync)'
+        type: object
+    served: true
+    storage: true
+
+---
+apiVersion: apiextensions.k8s.io/v1
+kind: CustomResourceDefinition
+metadata:
+  annotations:
+    controller-gen.kubebuilder.io/version: v0.12.1
   name: schemas.inv.sdcio.dev
 spec:
   group: inv.sdcio.dev
@@ -1248,140 +1032,6 @@
     storage: true
     subresources:
       status: {}
-
----
-apiVersion: apiextensions.k8s.io/v1
-kind: CustomResourceDefinition
-metadata:
-  annotations:
-    controller-gen.kubebuilder.io/version: v0.12.1
-=======
->>>>>>> 2cb6ffd3
-  name: targetconnectionprofiles.inv.sdcio.dev
-spec:
-  group: inv.sdcio.dev
-  names:
-    categories:
-    - sdc
-    - inv
-    kind: TargetConnectionProfile
-    listKind: TargetConnectionProfileList
-    plural: targetconnectionprofiles
-    singular: targetconnectionprofile
-  scope: Namespaced
-  versions:
-  - name: v1alpha1
-    schema:
-      openAPIV3Schema:
-        description: TargetConnectionProfile is the Schema for the TargetConnectionProfile
-          API
-        properties:
-          apiVersion:
-            description: 'APIVersion defines the versioned schema of this representation
-              of an object. Servers should convert recognized schemas to the latest
-              internal value, and may reject unrecognized values. More info: https://git.k8s.io/community/contributors/devel/sig-architecture/api-conventions.md#resources'
-            type: string
-          kind:
-            description: 'Kind is a string value representing the REST resource this
-              object represents. Servers may infer this from the endpoint the client
-              submits requests to. Cannot be updated. In CamelCase. More info: https://git.k8s.io/community/contributors/devel/sig-architecture/api-conventions.md#types-kinds'
-            type: string
-          metadata:
-            type: object
-          spec:
-            description: TargetConnectionProfileSpec defines the desired state of
-              TargetConnectionProfile
-            properties:
-              connectRetry:
-                default: 10s
-                type: string
-                x-kubernetes-validations:
-                - message: connectRetry is immutable
-                  rule: self == oldSelf
-              encoding:
-                default: ASCII
-                enum:
-                - unknown
-                - JSON
-                - JSON_IETF
-                - bytes
-                - protobuf
-                - ASCII
-                - config
-                type: string
-                x-kubernetes-validations:
-                - message: encoding is immutable
-                  rule: self == oldSelf
-              includeNS:
-                default: false
-                type: boolean
-                x-kubernetes-validations:
-                - message: includeNS is immutable
-                  rule: self == oldSelf
-              insecure:
-                default: false
-                type: boolean
-                x-kubernetes-validations:
-                - message: insecure is immutable
-                  rule: self == oldSelf
-              operationWithNS:
-                default: false
-                type: boolean
-                x-kubernetes-validations:
-                - message: operationWithNS is immutable
-                  rule: self == oldSelf
-              port:
-                default: 57400
-                description: Port defines the port on which the scan runs
-                type: integer
-                x-kubernetes-validations:
-                - message: port is immutable
-                  rule: self == oldSelf
-              preferredNetconfVersion:
-                default: "1.0"
-                enum:
-                - "1.0"
-                - "1.1"
-                type: string
-                x-kubernetes-validations:
-                - message: preferredNetconfVersion is immutable
-                  rule: self == oldSelf
-              protocol:
-                default: gnmi
-                enum:
-                - unknown
-                - gnmi
-                - netconf
-                - noop
-                type: string
-                x-kubernetes-validations:
-                - message: protocol is immutable
-                  rule: self == oldSelf
-              skipVerify:
-                default: true
-                type: boolean
-                x-kubernetes-validations:
-                - message: skipVerify is immutable
-                  rule: self == oldSelf
-              timeout:
-                default: 10s
-                type: string
-                x-kubernetes-validations:
-                - message: timeout is immutable
-                  rule: self == oldSelf
-              useOperationRemove:
-                default: false
-                type: boolean
-                x-kubernetes-validations:
-                - message: UseOperationRemove is immutable
-                  rule: self == oldSelf
-            required:
-            - port
-            - protocol
-            type: object
-        type: object
-    served: true
-    storage: true
 
 ---
 apiVersion: apiregistration.k8s.io/v1
@@ -1488,15 +1138,9 @@
         - mountPath: /schemadb
           name: schema-db
       securityContext:
-<<<<<<< HEAD
         fsGroup: 10000
         runAsGroup: 10000
         runAsUser: 10000
-=======
-        fsGroup: 3000
-        runAsGroup: 3000
-        runAsUser: 1000
->>>>>>> 2cb6ffd3
       serviceAccountName: config-server
       volumes:
       - configMap:
